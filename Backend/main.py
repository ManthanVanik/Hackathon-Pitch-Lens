from fastapi import Body, BackgroundTasks, FastAPI, File, HTTPException, UploadFile
from fastapi.middleware.cors import CORSMiddleware
from fastapi.responses import StreamingResponse
import io
import logging
import os
import time
import uuid
from datetime import datetime
<<<<<<< HEAD
from typing import Any, Dict, Optional

import uvicorn
from google.cloud import storage

from app.api.risk import router as risk_router
from config.settings import settings
from models.schemas import DealMetadata, MemoResponse, ProcessingStatus, Weightage
from utils.cache_utils import build_weight_signature
from utils.docx_utils import MemoExporter
from utils.firestore_utils import FirestoreManager
=======
from typing import Optional
import io
import time
from google.cloud import storage

from models.schemas import DealMetadata, UserInput, MemoResponse, ProcessingStatus, Weightage
from app.api.risk import router as risk_router
>>>>>>> 8e651fc5
from utils.gcs_utils import GCSManager
from utils.naming import build_company_display_name
from utils.ocr_utils import PDFProcessor
from utils.search_utils import PublicDataGatherer
from utils.summarizer import GeminiSummarizer

from dotenv import load_dotenv
load_dotenv()

# ---------- Logging ----------
logging.basicConfig(level=logging.INFO)
logger = logging.getLogger(__name__)

# ---------- FastAPI app (for Jupyter proxy support) ----------
PORT = os.getenv("PORT", "9000")
ROOT_PATH = f"/proxy/{PORT}"

app = FastAPI(
    title="AI Investment Memo Generator",
    description="Generate investor-ready memos from pitch materials",
    version="1.0.0",
    root_path=ROOT_PATH,
    docs_url="/docs",
    openapi_url="/openapi.json",
)

app.add_middleware(
    CORSMiddleware,
    allow_origins=["*"],
    allow_credentials=True,
    allow_methods=["*"],
    allow_headers=["*"],
)

app.include_router(risk_router)

# ---------- Initialize services ----------
gcs_manager = GCSManager()
pdf_processor = PDFProcessor()
gemini_summarizer = GeminiSummarizer()
data_gatherer = PublicDataGatherer()
memo_exporter = MemoExporter()
firestore_manager = FirestoreManager()

# ---------- Endpoints ----------

@app.get("/")
def root():
    return {"status": "ok", "service": "investment-memo", "docs": f"{ROOT_PATH}/docs"}

@app.get("/health")
async def health_check():
    return {"status": "healthy", "timestamp": datetime.utcnow()}

@app.post("/upload", response_model=dict)
async def upload_deal(
    background_tasks: BackgroundTasks,
    # company_name: str,
    pitch_deck: UploadFile = File(...),
):
    """Upload deal materials and start processing"""
    try:
        print("upload_deal called")
        # Generate unique deal ID
        # deal_id = f"{company_name.lower().replace(' ', '')}_{uuid.uuid4().hex[:6]}"
        deal_id = f"{uuid.uuid4().hex[:6]}"

        # Create deal metadata
        metadata = DealMetadata(
            deal_id=deal_id,
            status="uploading",
            created_at=datetime.utcnow(),
        )

        # Save initial metadata to Firestore
        await firestore_manager.create_deal(deal_id, metadata.dict())

        # Upload pitch deck to GCS
        file_urls: Dict[str, Any] = {}
        deck_hash: Optional[str] = None
        if pitch_deck:
            pitch_deck_url, deck_hash = await gcs_manager.upload_file(
                pitch_deck, f"deals/{deal_id}/pitch_deck.pdf"
            )
            file_urls['pitch_deck_url'] = pitch_deck_url

        # Update Firestore with file URLs and hash metadata if available
        updates: Dict[str, Any] = {"raw_files": file_urls}
        if deck_hash:
            updates["metadata.deck_hash"] = deck_hash
        await firestore_manager.update_deal(deal_id, updates)

        # Start background processing
        background_tasks.add_task(process_deal, deal_id, file_urls, deck_hash)

        return {
            "deal_id": deal_id,
            # "company_name": company_name,
            "status": "uploaded",
            "files": file_urls,
            "message": "Files uploaded successfully. Processing started."
        }

    except Exception as e:
        logger.error(f"Upload error: {str(e)}")
        raise HTTPException(status_code=500, detail=str(e))


@app.get("/status/{deal_id}", response_model=ProcessingStatus)
async def get_processing_status(deal_id: str):
    """Get current processing status"""
    try:
        deal_data = await firestore_manager.get_deal(deal_id)
        if not deal_data:
            raise HTTPException(status_code=404, detail="Deal not found")

        return ProcessingStatus(**deal_data.get('metadata', {}))

    except Exception as e:
        logger.error(f"Status check error: {str(e)}")
        raise HTTPException(status_code=500, detail=str(e))


@app.post("/generate_memo/{deal_id}", response_model=MemoResponse)
async def generate_memo(deal_id: str, weightage: Weightage = Body(...)):
    """Generate investment memo"""
    try:
        deal_data = await firestore_manager.get_deal(deal_id)
        if not deal_data:
            raise HTTPException(status_code=404, detail="Deal not found")

        if deal_data.get('metadata', {}).get('status') != 'processed':
            raise HTTPException(status_code=400, detail="Deal processing not complete")

        metadata = deal_data.get('metadata', {})
        deck_hash = metadata.get('deck_hash')
        weight_dict = weightage.dict()
        await firestore_manager.update_deal(deal_id, {
            "metadata.weightage": weight_dict
        })

        weight_signature = build_weight_signature(weight_dict)
        cached_memo_entry = await firestore_manager.get_cached_memo(deck_hash, weight_signature)

        memo_text = None
        if cached_memo_entry:
            memo_text = cached_memo_entry.get("memo_json") or cached_memo_entry.get("memo_text")

        if memo_text is None:
            memo_text = await gemini_summarizer.generate_memo(deal_data, weight_dict)
            if deck_hash:
                await firestore_manager.cache_memo(deck_hash, weight_signature, memo_text, weight_dict)
            from_cache = False
        else:
            from_cache = True

        docx_url = await memo_exporter.create_memo_docx(deal_id, memo_text)

        memo_data = {
            "draft_v1": memo_text,
            "docx_url": docx_url,
            "generated_at": datetime.utcnow()
        }
        if from_cache:
            memo_data["cached_from_deck"] = True

        await firestore_manager.update_deal(deal_id, {"memo": memo_data, "metadata.memo_cached_from_hash": from_cache})

        return MemoResponse(
            deal_id=deal_id,
            memo_text=memo_text,
            docx_url=docx_url,
            all_data=deal_data
        )

    except Exception as e:
        logger.error(f"Memo generation error: {str(e)}")
        raise HTTPException(status_code=500, detail=str(e))


# ---------- Background Processing ----------
async def process_deal(deal_id: str, file_urls: dict, deck_hash: Optional[str] = None):
    """Background task to process deal materials"""
    try:
        print("process_deal called")
        await firestore_manager.update_deal(deal_id, {"metadata.status": "processing"})
<<<<<<< HEAD
        extracted_text: Dict[str, Any] = {}
        temp_res: Dict[str, Any] = {}
        public_data: Dict[str, Any] = {}
        stage_timings: Dict[str, Any] = {}

        deal_snapshot = await firestore_manager.get_deal(deal_id) or {}
        if not deck_hash:
            deck_hash = deal_snapshot.get('metadata', {}).get('deck_hash')
        cache_bundle = await firestore_manager.get_cached_deck(deck_hash)

        cache_hit = bool(cache_bundle and cache_bundle.get('summary'))
        if cache_hit:
            logger.info("Reusing cached analysis for deal %s (hash %s)", deal_id, deck_hash)
            temp_res = cache_bundle.get('summary', {}) or {}
            extracted_text = cache_bundle.get('extracted_text', {}) or {}
            public_data = cache_bundle.get('public_data', {}) or {}
            stage_timings['cache_hit'] = True

            if 'pitch_deck' not in extracted_text:
                logger.info("Cached payload missing raw pitch deck for deal %s; reprocessing", deal_id)
                cache_hit = False
                temp_res = {}
                extracted_text = {}
                public_data = {}

        if not cache_hit and 'pitch_deck_url' in file_urls:
=======
        extracted_text = {}
        temp_res = {}
        stage_timings = {}

        if 'pitch_deck_url' in file_urls:
>>>>>>> 8e651fc5
            logger.info(f"Processing PDF for deal {deal_id}")
            pdf_start = time.perf_counter()
            pdf_data = await pdf_processor.process_pdf(file_urls['pitch_deck_url'])
            stage_timings['pdf_processing_s'] = time.perf_counter() - pdf_start
<<<<<<< HEAD

            summary_snapshot = {
                "concise": pdf_data.get("concise", ""),
                "founder_response": pdf_data.get("founder_response", []),
                "sector_response": pdf_data.get("sector_response", ""),
                "company_name_response": pdf_data.get("company_name_response", ""),
                "product_name_response": pdf_data.get("product_name_response", ""),
            }
            temp_res = summary_snapshot
            extracted_text = {
                "pitch_deck": {
                    "raw": pdf_data.get("raw", {}),
                    "concise": summary_snapshot["concise"],
                }
=======
            # extracted_text['pitch_deck'] = pdf_data
            temp_res = pdf_data;
            extracted_text['pitch_deck'] = {
                "raw":pdf_data["raw"],
                "concise":pdf_data["concise"],
>>>>>>> 8e651fc5
            }

<<<<<<< HEAD
        if not temp_res:
            raise ValueError("Pitch deck summary could not be generated")

        company_name = temp_res.get("company_name_response", "")
        product_name = temp_res.get("product_name_response", "")

        company_for_search = company_name or deal_snapshot.get('metadata', {}).get('company_legal_name', "")
        raw_founders = temp_res.get("founder_response", []) or []
        if isinstance(raw_founders, list):
            founders_for_search = [str(name).strip() for name in raw_founders if str(name).strip()]
        elif isinstance(raw_founders, str) and raw_founders.strip():
            founders_for_search = [raw_founders.strip()]
        else:
            founders_for_search = []
        sector_for_search = temp_res.get("sector_response", "")

        if not public_data:
            logger.info(f"Gathering public data for deal {deal_id}")
            public_start = time.perf_counter()
            public_data = await data_gatherer.gather_data(
                company_for_search,
                founders_for_search,
                sector_for_search,
            )
            stage_timings['public_data_s'] = time.perf_counter() - public_start

        if deck_hash and not cache_hit:
            await firestore_manager.set_cached_deck(
                deck_hash,
                {
                    "summary": temp_res,
                    "extracted_text": extracted_text,
                    "public_data": public_data,
                },
            )

        display_name = build_company_display_name(company_name, product_name)

        founders = list(dict.fromkeys(founders_for_search))

        write_start = time.perf_counter()
        await firestore_manager.update_deal(
            deal_id,
            {
                "extracted_text": extracted_text,
                "public_data": public_data,
                "metadata.status": "processed",
                "metadata.processed_at": datetime.utcnow(),
                "metadata.company_name": company_name or product_name,
                "metadata.display_name": display_name,
                "metadata.company_legal_name": company_name,
                "metadata.product_name": product_name,
                "metadata.names": {
                    "company": company_name,
                    "product": product_name,
                    "display": display_name,
                },
                "metadata.founder_names": founders,
                "metadata.sector": sector_for_search,
                "metadata.cached_from_hash": cache_hit,
            },
        )
        stage_timings['firestore_write_s'] = time.perf_counter() - write_start

        if stage_timings:
            timing_payload = {}
            for key, value in stage_timings.items():
                if isinstance(value, bool):
                    timing_payload[key] = value
                elif isinstance(value, (int, float)):
                    timing_payload[key] = round(float(value), 3)
                else:
                    timing_payload[key] = value

            logger.info(
                "Deal %s processing timings (s): %s",
                deal_id,
                timing_payload,
=======
        public_start = time.perf_counter()
        public_data = await data_gatherer.gather_data(
            temp_res["company_name_response"],
            temp_res["founder_response"],
            temp_res["sector_response"]
        )
        stage_timings['public_data_s'] = time.perf_counter() - public_start
        # print("Extracted Text", extracted_text)
        write_start = time.perf_counter()
        await firestore_manager.update_deal(deal_id, {
            "extracted_text": extracted_text,
            "public_data": public_data,
            "metadata.status": "processed",
            "metadata.processed_at": datetime.utcnow(),
            "metadata.company_name": temp_res["company_name_response"],
            "metadata.founder_names": temp_res["founder_response"],
            "metadata.sector": temp_res["sector_response"],
        })
        stage_timings['firestore_write_s'] = time.perf_counter() - write_start

        if stage_timings:
            logger.info(
                "Deal %s processing timings (s): %s",
                deal_id,
                {k: round(v, 3) for k, v in stage_timings.items()}
>>>>>>> 8e651fc5
            )

        logger.info(f"Deal {deal_id} processed successfully")

    except Exception as e:
        logger.error(f"Processing error for deal {deal_id}: {str(e)}")
        await firestore_manager.update_deal(deal_id, {
            "metadata.status": "error",
            "metadata.error": str(e)
        })

@app.get("/deals", response_model=list)
async def fetch_all_deals():
    """Fetch all deals from Firestore"""
    try:
        # all_deals = await firestore_manager.get_all_deals()  # You need to implement this in FirestoreManager
        all_deals = await firestore_manager.list_deals()  # You need to implement this in FirestoreManager
    
        return all_deals
    except Exception as e:
        logger.error(f"Fetch all deals error: {str(e)}")
        raise HTTPException(status_code=500, detail=str(e))


@app.get("/deals/{deal_id}", response_model=dict)
async def fetch_specific_deal(deal_id: str):
    """Fetch a specific deal by deal_id"""
    try:
        deal = await firestore_manager.get_deal(deal_id)
        if not deal:
            raise HTTPException(status_code=404, detail="Deal not found")
        return deal
    except Exception as e:
        logger.error(f"Fetch deal error for {deal_id}: {str(e)}")
        raise HTTPException(status_code=500, detail=str(e))


@app.delete("/deals/{deal_id}", response_model=dict)
async def delete_specific_deal(deal_id: str):
    """Delete a specific deal by deal_id"""
    try:
        deal = await firestore_manager.get_deal(deal_id)
        if not deal:
            raise HTTPException(status_code=404, detail="Deal not found")

        await firestore_manager.delete_deal(deal_id)  # You need to implement this in FirestoreManager

        return {"deal_id": deal_id, "status": "deleted", "message": "Deal deleted successfully"}
    except Exception as e:
        logger.error(f"Delete deal error for {deal_id}: {str(e)}")
        raise HTTPException(status_code=500, detail=str(e))
        
@app.get("/download_memo/{deal_id}")
async def download_memo(deal_id: str):
    deal_data = await firestore_manager.get_deal(deal_id)
    print(deal_data)
    if not deal_data or "memo" not in deal_data:
        raise HTTPException(status_code=404, detail="Memo not found")

    gs_url = deal_data["memo"]["docx_url"]

    # Download the file from GCS to a temporary local file
    local_path = f"/tmp/{deal_id}_memo.docx"
    await gcs_manager.download_file(gs_url, local_path)  # implement download_file in GCSManager

    # Return as a downloadable file
    return StreamingResponse(
        open(local_path, "rb"),
        media_type="application/vnd.openxmlformats-officedocument.wordprocessingml.document",
        headers={"Content-Disposition": f"attachment; filename={deal_id}_memo.docx"}
    )

@app.get("/download_pitch_deck/{deal_id}")
async def download_pitch_deck(deal_id: str):
    """
    Download the pitch deck for a deal from GCS.
    """
    try:
        # Fetch deal from Firestore
        deal = await firestore_manager.get_deal(deal_id)
        if not deal:
            raise HTTPException(status_code=404, detail="Deal not found")

        # Get pitch deck URL
        gcs_path = deal.get("raw_files", {}).get("pitch_deck_url")
        if not gcs_path:
            raise HTTPException(status_code=404, detail="Pitch deck not found")

        # Parse bucket and blob name from gs:// URL
        assert gcs_path.startswith("gs://")
        parts = gcs_path[5:].split("/", 1)
        bucket_name, blob_name = parts[0], parts[1]

        # Download file from GCS into memory
        storage_client = storage.Client()
        bucket = storage_client.bucket(bucket_name)
        blob = bucket.blob(blob_name)

        file_stream = io.BytesIO()
        blob.download_to_file(file_stream)
        file_stream.seek(0)

        filename = blob_name.split("/")[-1]
        return StreamingResponse(
            file_stream,
            media_type="application/pdf",
            headers={"Content-Disposition": f"attachment; filename={filename}"}
        )

    except Exception as e:
        logger.error(f"Download pitch deck error for deal {deal_id}: {str(e)}")
        raise HTTPException(status_code=500, detail=str(e))
# ---------- Run ----------
if __name__ == "__main__":
    uvicorn.run(app, host="0.0.0.0", port=int(PORT))<|MERGE_RESOLUTION|>--- conflicted
+++ resolved
@@ -7,19 +7,6 @@
 import time
 import uuid
 from datetime import datetime
-<<<<<<< HEAD
-from typing import Any, Dict, Optional
-
-import uvicorn
-from google.cloud import storage
-
-from app.api.risk import router as risk_router
-from config.settings import settings
-from models.schemas import DealMetadata, MemoResponse, ProcessingStatus, Weightage
-from utils.cache_utils import build_weight_signature
-from utils.docx_utils import MemoExporter
-from utils.firestore_utils import FirestoreManager
-=======
 from typing import Optional
 import io
 import time
@@ -27,7 +14,6 @@
 
 from models.schemas import DealMetadata, UserInput, MemoResponse, ProcessingStatus, Weightage
 from app.api.risk import router as risk_router
->>>>>>> 8e651fc5
 from utils.gcs_utils import GCSManager
 from utils.naming import build_company_display_name
 from utils.ocr_utils import PDFProcessor
@@ -214,148 +200,22 @@
     try:
         print("process_deal called")
         await firestore_manager.update_deal(deal_id, {"metadata.status": "processing"})
-<<<<<<< HEAD
-        extracted_text: Dict[str, Any] = {}
-        temp_res: Dict[str, Any] = {}
-        public_data: Dict[str, Any] = {}
-        stage_timings: Dict[str, Any] = {}
-
-        deal_snapshot = await firestore_manager.get_deal(deal_id) or {}
-        if not deck_hash:
-            deck_hash = deal_snapshot.get('metadata', {}).get('deck_hash')
-        cache_bundle = await firestore_manager.get_cached_deck(deck_hash)
-
-        cache_hit = bool(cache_bundle and cache_bundle.get('summary'))
-        if cache_hit:
-            logger.info("Reusing cached analysis for deal %s (hash %s)", deal_id, deck_hash)
-            temp_res = cache_bundle.get('summary', {}) or {}
-            extracted_text = cache_bundle.get('extracted_text', {}) or {}
-            public_data = cache_bundle.get('public_data', {}) or {}
-            stage_timings['cache_hit'] = True
-
-            if 'pitch_deck' not in extracted_text:
-                logger.info("Cached payload missing raw pitch deck for deal %s; reprocessing", deal_id)
-                cache_hit = False
-                temp_res = {}
-                extracted_text = {}
-                public_data = {}
-
-        if not cache_hit and 'pitch_deck_url' in file_urls:
-=======
         extracted_text = {}
         temp_res = {}
         stage_timings = {}
 
         if 'pitch_deck_url' in file_urls:
->>>>>>> 8e651fc5
             logger.info(f"Processing PDF for deal {deal_id}")
             pdf_start = time.perf_counter()
             pdf_data = await pdf_processor.process_pdf(file_urls['pitch_deck_url'])
             stage_timings['pdf_processing_s'] = time.perf_counter() - pdf_start
-<<<<<<< HEAD
-
-            summary_snapshot = {
-                "concise": pdf_data.get("concise", ""),
-                "founder_response": pdf_data.get("founder_response", []),
-                "sector_response": pdf_data.get("sector_response", ""),
-                "company_name_response": pdf_data.get("company_name_response", ""),
-                "product_name_response": pdf_data.get("product_name_response", ""),
-            }
-            temp_res = summary_snapshot
-            extracted_text = {
-                "pitch_deck": {
-                    "raw": pdf_data.get("raw", {}),
-                    "concise": summary_snapshot["concise"],
-                }
-=======
             # extracted_text['pitch_deck'] = pdf_data
             temp_res = pdf_data;
             extracted_text['pitch_deck'] = {
                 "raw":pdf_data["raw"],
                 "concise":pdf_data["concise"],
->>>>>>> 8e651fc5
             }
 
-<<<<<<< HEAD
-        if not temp_res:
-            raise ValueError("Pitch deck summary could not be generated")
-
-        company_name = temp_res.get("company_name_response", "")
-        product_name = temp_res.get("product_name_response", "")
-
-        company_for_search = company_name or deal_snapshot.get('metadata', {}).get('company_legal_name', "")
-        raw_founders = temp_res.get("founder_response", []) or []
-        if isinstance(raw_founders, list):
-            founders_for_search = [str(name).strip() for name in raw_founders if str(name).strip()]
-        elif isinstance(raw_founders, str) and raw_founders.strip():
-            founders_for_search = [raw_founders.strip()]
-        else:
-            founders_for_search = []
-        sector_for_search = temp_res.get("sector_response", "")
-
-        if not public_data:
-            logger.info(f"Gathering public data for deal {deal_id}")
-            public_start = time.perf_counter()
-            public_data = await data_gatherer.gather_data(
-                company_for_search,
-                founders_for_search,
-                sector_for_search,
-            )
-            stage_timings['public_data_s'] = time.perf_counter() - public_start
-
-        if deck_hash and not cache_hit:
-            await firestore_manager.set_cached_deck(
-                deck_hash,
-                {
-                    "summary": temp_res,
-                    "extracted_text": extracted_text,
-                    "public_data": public_data,
-                },
-            )
-
-        display_name = build_company_display_name(company_name, product_name)
-
-        founders = list(dict.fromkeys(founders_for_search))
-
-        write_start = time.perf_counter()
-        await firestore_manager.update_deal(
-            deal_id,
-            {
-                "extracted_text": extracted_text,
-                "public_data": public_data,
-                "metadata.status": "processed",
-                "metadata.processed_at": datetime.utcnow(),
-                "metadata.company_name": company_name or product_name,
-                "metadata.display_name": display_name,
-                "metadata.company_legal_name": company_name,
-                "metadata.product_name": product_name,
-                "metadata.names": {
-                    "company": company_name,
-                    "product": product_name,
-                    "display": display_name,
-                },
-                "metadata.founder_names": founders,
-                "metadata.sector": sector_for_search,
-                "metadata.cached_from_hash": cache_hit,
-            },
-        )
-        stage_timings['firestore_write_s'] = time.perf_counter() - write_start
-
-        if stage_timings:
-            timing_payload = {}
-            for key, value in stage_timings.items():
-                if isinstance(value, bool):
-                    timing_payload[key] = value
-                elif isinstance(value, (int, float)):
-                    timing_payload[key] = round(float(value), 3)
-                else:
-                    timing_payload[key] = value
-
-            logger.info(
-                "Deal %s processing timings (s): %s",
-                deal_id,
-                timing_payload,
-=======
         public_start = time.perf_counter()
         public_data = await data_gatherer.gather_data(
             temp_res["company_name_response"],
@@ -381,7 +241,6 @@
                 "Deal %s processing timings (s): %s",
                 deal_id,
                 {k: round(v, 3) for k, v in stage_timings.items()}
->>>>>>> 8e651fc5
             )
 
         logger.info(f"Deal {deal_id} processed successfully")
