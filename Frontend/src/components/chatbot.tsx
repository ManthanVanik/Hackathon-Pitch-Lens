'use client';

import { useState, useEffect, useRef, type ReactNode } from 'react';
import type { AnalysisData } from '@/lib/types';
import { interviewStartup, StartupInterviewerInput } from '@/ai/flows/startup-interviewer';
import { Card, CardContent, CardHeader, CardTitle, CardDescription } from '@/components/ui/card';
import { Button } from '@/components/ui/button';
import { Input } from '@/components/ui/input';
import { Loader2, Send, User, Bot, Mail } from 'lucide-react';
import { ScrollArea } from './ui/scroll-area';

type Message = {
  role: 'user' | 'model';
  content: string;
};

export default function Chatbot({ analysisData }: { analysisData: AnalysisData }) {
  const [messages, setMessages] = useState<Message[]>([]);
  const [input, setInput] = useState('');
  const [isLoading, setIsLoading] = useState(true);
  const scrollAreaRef = useRef<HTMLDivElement>(null);

<<<<<<< HEAD
  const publicData = (() => {
    const raw = analysisData.public_data as unknown;
    if (!raw) return {} as Record<string, unknown>;
    if (typeof raw === 'string') {
      try {
        const parsed = JSON.parse(raw);
        return typeof parsed === 'object' && parsed !== null ? (parsed as Record<string, unknown>) : {};
      } catch (error) {
        console.error('Failed to parse public_data payload for chatbot', error);
        return {} as Record<string, unknown>;
      }
    }
    if (typeof raw === 'object') {
      return raw as Record<string, unknown>;
    }
    return {} as Record<string, unknown>;
  })();

=======
>>>>>>> c6d876f0
  const founders = Array.isArray(analysisData.metadata?.founder_names)
    ? analysisData.metadata?.founder_names.filter(name => typeof name === 'string' && name.trim().length > 0)
    : [];

  const namesMeta = (analysisData.metadata?.names ?? {}) as Partial<{
    company: string;
    product: string;
    display: string;
  }>;

  const coerce = (value: unknown): string => (typeof value === 'string' ? value.trim() : '');

  const companyName =
    coerce(namesMeta.company) ||
    coerce(analysisData.metadata?.company_legal_name) ||
    coerce(analysisData.metadata?.company_name) ||
    coerce(analysisData.memo?.draft_v1?.company_overview?.name);

  const productName =
    coerce(namesMeta.product) ||
    coerce((analysisData.metadata as { product_name?: unknown } | undefined)?.product_name) ||
    coerce(analysisData.memo?.draft_v1?.company_overview?.technology);

  const displayName =
    coerce(namesMeta.display) ||
    coerce(analysisData.metadata?.display_name) ||
    companyName ||
    productName ||
    'the company';

  const showProduct = Boolean(
    productName && (!companyName || productName.toLowerCase() !== companyName.toLowerCase())
  );
  const combinedName = showProduct ? `${companyName || displayName} (Product: ${productName})` : (companyName || displayName);
  const firstFounder = founders.find(name => name.trim().length > 0);
  const emailGreeting = firstFounder
    ? firstFounder.trim().split(/\s+/)[0]
    : founders.length > 0
    ? 'team'
    : 'there';
  const founderEmails = (() => {
    const collected = new Set<string>();
    const metadataExtras = analysisData.metadata as { founder_emails?: unknown; contact_email?: unknown };
    if (metadataExtras) {
      const direct = metadataExtras?.founder_emails;
      if (Array.isArray(direct)) {
        direct.forEach(value => {
          if (typeof value === 'string' && value.trim().length > 0) {
            collected.add(value.trim());
          }
        });
      }
      if (typeof metadataExtras?.contact_email === 'string' && metadataExtras.contact_email.trim().length > 0) {
        collected.add(metadataExtras.contact_email.trim());
      }
    }

    const memoFounders = analysisData.memo?.draft_v1?.company_overview?.founders ?? [];
    memoFounders.forEach(founder => {
      const possibleEmail = (founder as { email?: unknown }).email;
      if (typeof possibleEmail === 'string' && possibleEmail.trim().length > 0) {
        collected.add(possibleEmail.trim());
      }
    });

<<<<<<< HEAD
    const publicFounders = (publicData as { founders?: Array<{ email?: string | null }> } | undefined)?.founders;
=======
    const publicFounders = (analysisData.public_data as { founders?: Array<{ email?: string | null }> } | undefined)?.founders;
>>>>>>> c6d876f0
    if (Array.isArray(publicFounders)) {
      publicFounders.forEach(founder => {
        if (typeof founder?.email === 'string' && founder.email.trim().length > 0) {
          collected.add(founder.email.trim());
        }
      });
    }

<<<<<<< HEAD
    const publicContacts = (publicData as { founder_contacts?: { emails?: unknown } } | undefined)?.founder_contacts;
=======
    const publicContacts = (analysisData.public_data as { founder_contacts?: { emails?: unknown } } | undefined)?.founder_contacts;
>>>>>>> c6d876f0
    if (publicContacts && Array.isArray(publicContacts.emails)) {
      publicContacts.emails.forEach(value => {
        if (typeof value === 'string' && value.trim().length > 0) {
          collected.add(value.trim());
        }
      });
    }

<<<<<<< HEAD
    const metadataContacts = (analysisData.metadata as { founder_contacts?: { emails?: unknown } } | undefined)?.founder_contacts;
    if (metadataContacts && Array.isArray(metadataContacts.emails)) {
      metadataContacts.emails.forEach(value => {
        if (typeof value === 'string' && value.trim().length > 0) {
          collected.add(value.trim());
        }
      });
    }

=======
>>>>>>> c6d876f0
    return Array.from(collected);
  })();

  const mailSubject = `Intro call request – ${combinedName}`;
  const discussionLabel = companyName || displayName || productName || 'your company';
<<<<<<< HEAD
  const productLabel = productName ? `"${productName}"` : 'your product';
  const companyLabel = discussionLabel ? `"${discussionLabel}"` : 'your company';
  const mailBody = [
    `Hi ${emailGreeting},`,
    '',
    `I'd love to schedule time to discuss ${productLabel} from your company ${companyLabel}.`,
=======
  const mailBody = [
    `Hi ${emailGreeting},`,
    '',
    `I'd love to schedule time to discuss "${discussionLabel}"${showProduct ? ` (Product: ${productName})` : ''}.`,
>>>>>>> c6d876f0
    'Are you available for a 30-minute call this week to cover product traction, go-to-market, and financial plans?',
    '',
    'Looking forward to the conversation.',
    '',
    'Best regards,',
    '[Your Name]',
  ].join('\n');

  const gmailParams = new URLSearchParams({
    view: 'cm',
    fs: '1',
    su: mailSubject,
    body: mailBody,
  });
  if (founderEmails.length > 0) {
    gmailParams.set('to', founderEmails.join(','));
  }
  const gmailLink = `https://mail.google.com/mail/?${gmailParams.toString()}`;

  const renderInlineSegments = (text: string, keyPrefix: string): ReactNode[] => {
    return text.split(/(\*\*_.+?_\*\*)/g).map((segment, idx) => {
      if (!segment) return null;
      if (segment.startsWith('**_') && segment.endsWith('_**')) {
        const content = segment.slice(3, -3);
        return (
          <span key={`${keyPrefix}-em-${idx}`} className="font-semibold italic text-foreground">
            {content}
          </span>
        );
      }
      return <span key={`${keyPrefix}-plain-${idx}`}>{segment}</span>;
    });
  };

  const renderMessageContent = (text: string, keyPrefix: string): ReactNode => {
    const lines = text.split(/\r?\n/).map(line => line.trim()).filter(line => line.length > 0);
    if (lines.length === 0) {
      return <p key={`${keyPrefix}-empty`} className="text-sm leading-5">{text}</p>;
    }

    const nodes: ReactNode[] = [];
    let listBuffer: string[] = [];

    const flushList = () => {
      if (listBuffer.length === 0) return;
      nodes.push(
        <ul key={`${keyPrefix}-list-${nodes.length}`} className="list-disc space-y-1 pl-5 text-sm leading-5">
          {listBuffer.map((item, idx) => (
            <li key={`${keyPrefix}-item-${idx}`}>{renderInlineSegments(item, `${keyPrefix}-item-${idx}`)}</li>
          ))}
        </ul>
      );
      listBuffer = [];
    };

    lines.forEach((line, idx) => {
      if (line.startsWith('•')) {
        listBuffer.push(line.slice(1).trim());
        if (idx === lines.length - 1) {
          flushList();
        }
        return;
      }

      flushList();
      nodes.push(
        <p key={`${keyPrefix}-p-${nodes.length}`} className="text-sm leading-5">
          {renderInlineSegments(line, `${keyPrefix}-p-${idx}`)}
        </p>
      );
    });

    flushList();
    return <div className="space-y-2">{nodes}</div>;
  };

  const getInitialBotMessage = async () => {
    setIsLoading(true);
    try {
      const initialInput: StartupInterviewerInput = {
        analysisData: JSON.stringify(analysisData),
        history: [],
      };
      const result = await interviewStartup(initialInput);
      setMessages([{ role: 'model', content: result.message }]);
    } catch (e) {
      setMessages([{ role: 'model', content: 'Sorry, I am having trouble starting the conversation. Please try refreshing.' }]);
    } finally {
      setIsLoading(false);
    }
  };

  useEffect(() => {
    getInitialBotMessage();
    // eslint-disable-next-line react-hooks/exhaustive-deps
  }, [analysisData]);

  useEffect(() => {
    if (scrollAreaRef.current) {
      // A hack to scroll to the bottom.
      const viewport = scrollAreaRef.current.querySelector('div[data-radix-scroll-area-viewport]');
      if (viewport) {
        viewport.scrollTop = viewport.scrollHeight;
      }
    }
  }, [messages]);

  const handleSendMessage = async () => {
    if (!input.trim()) return;

    const userMessage: Message = { role: 'user', content: input };
    const newMessages: Message[] = [...messages, userMessage];
    setMessages(newMessages);
    setInput('');
    setIsLoading(true);

    try {
      const result = await interviewStartup({
        analysisData: JSON.stringify(analysisData),
        history: newMessages,
      });
      setMessages((prevMessages) => [...prevMessages, { role: 'model', content: result.message }]);
    } catch (e) {
      setMessages((prevMessages) => [...prevMessages, { role: 'model', content: 'Sorry, something went wrong. Please try again.' }]);
    } finally {
      setIsLoading(false);
    }
  };

  return (
    <Card className="h-[70vh] flex flex-col">
      <CardHeader>
        <CardTitle className="font-headline text-2xl flex items-center gap-3"><Bot className="w-7 h-7 text-primary"/>AI Analyst Chat</CardTitle>
        <CardDescription>Ask diligence-focused questions to analyse the startup from an investor perspective.</CardDescription>
      </CardHeader>
      <CardContent className="flex-1 flex flex-col gap-4 overflow-hidden">
        <ScrollArea className="flex-1 pr-4" ref={scrollAreaRef}>
          <div className="space-y-4">
            {messages.map((message, index) => (
              <div
                key={index}
                className={`flex items-start gap-3 ${message.role === 'user' ? 'justify-end' : ''}`}
              >
                {message.role === 'model' && (
                  <div className="bg-primary p-2 rounded-full text-primary-foreground">
                    <Bot size={20} />
                  </div>
                )}
                <div
                  className={`max-w-[75%] rounded-lg p-3 ${
                    message.role === 'user'
                      ? 'bg-secondary text-secondary-foreground'
                      : 'bg-muted text-muted-foreground'
                  }`}
                >
                  {renderMessageContent(message.content, `message-${index}`)}
                </div>
                {message.role === 'user' && (
                    <div className="bg-accent p-2 rounded-full text-accent-foreground">
                        <User size={20} />
                    </div>
                )}
              </div>
            ))}
            {isLoading && (
              <div className="flex items-start gap-3">
                <div className="bg-primary p-2 rounded-full text-primary-foreground">
                  <Bot size={20} />
                </div>
                <div className="bg-muted text-muted-foreground rounded-lg p-3 flex items-center space-x-2">
                    <Loader2 className="w-5 h-5 animate-spin" />
                    <span>Thinking...</span>
                </div>
              </div>
            )}
          </div>
        </ScrollArea>
          <div className="flex flex-col gap-3 pt-4 border-t">
            <div className="flex items-center gap-2">
              <Input
                value={input}
                onChange={(e) => setInput(e.target.value)}
                onKeyDown={(e) => e.key === 'Enter' && !isLoading && handleSendMessage()}
                placeholder="Type your question for the analyst..."
                disabled={isLoading}
              />
              <Button onClick={handleSendMessage} disabled={isLoading || !input.trim()}>
                <Send className="w-4 h-4" />
              </Button>
            </div>
            <div className="flex justify-end">
              <Button asChild variant="secondary">
                <a href={gmailLink} target="_blank" rel="noopener noreferrer">
                  Connect with founders
                </a>
              </Button>
            </div>
          </div>
      </CardContent>
    </Card>
  );
}<|MERGE_RESOLUTION|>--- conflicted
+++ resolved
@@ -20,7 +20,6 @@
   const [isLoading, setIsLoading] = useState(true);
   const scrollAreaRef = useRef<HTMLDivElement>(null);
 
-<<<<<<< HEAD
   const publicData = (() => {
     const raw = analysisData.public_data as unknown;
     if (!raw) return {} as Record<string, unknown>;
@@ -39,8 +38,6 @@
     return {} as Record<string, unknown>;
   })();
 
-=======
->>>>>>> c6d876f0
   const founders = Array.isArray(analysisData.metadata?.founder_names)
     ? analysisData.metadata?.founder_names.filter(name => typeof name === 'string' && name.trim().length > 0)
     : [];
@@ -106,11 +103,7 @@
       }
     });
 
-<<<<<<< HEAD
     const publicFounders = (publicData as { founders?: Array<{ email?: string | null }> } | undefined)?.founders;
-=======
-    const publicFounders = (analysisData.public_data as { founders?: Array<{ email?: string | null }> } | undefined)?.founders;
->>>>>>> c6d876f0
     if (Array.isArray(publicFounders)) {
       publicFounders.forEach(founder => {
         if (typeof founder?.email === 'string' && founder.email.trim().length > 0) {
@@ -119,11 +112,7 @@
       });
     }
 
-<<<<<<< HEAD
     const publicContacts = (publicData as { founder_contacts?: { emails?: unknown } } | undefined)?.founder_contacts;
-=======
-    const publicContacts = (analysisData.public_data as { founder_contacts?: { emails?: unknown } } | undefined)?.founder_contacts;
->>>>>>> c6d876f0
     if (publicContacts && Array.isArray(publicContacts.emails)) {
       publicContacts.emails.forEach(value => {
         if (typeof value === 'string' && value.trim().length > 0) {
@@ -132,7 +121,6 @@
       });
     }
 
-<<<<<<< HEAD
     const metadataContacts = (analysisData.metadata as { founder_contacts?: { emails?: unknown } } | undefined)?.founder_contacts;
     if (metadataContacts && Array.isArray(metadataContacts.emails)) {
       metadataContacts.emails.forEach(value => {
@@ -142,26 +130,17 @@
       });
     }
 
-=======
->>>>>>> c6d876f0
     return Array.from(collected);
   })();
 
   const mailSubject = `Intro call request – ${combinedName}`;
   const discussionLabel = companyName || displayName || productName || 'your company';
-<<<<<<< HEAD
   const productLabel = productName ? `"${productName}"` : 'your product';
   const companyLabel = discussionLabel ? `"${discussionLabel}"` : 'your company';
   const mailBody = [
     `Hi ${emailGreeting},`,
     '',
     `I'd love to schedule time to discuss ${productLabel} from your company ${companyLabel}.`,
-=======
-  const mailBody = [
-    `Hi ${emailGreeting},`,
-    '',
-    `I'd love to schedule time to discuss "${discussionLabel}"${showProduct ? ` (Product: ${productName})` : ''}.`,
->>>>>>> c6d876f0
     'Are you available for a 30-minute call this week to cover product traction, go-to-market, and financial plans?',
     '',
     'Looking forward to the conversation.',
