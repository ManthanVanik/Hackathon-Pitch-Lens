'use client';

import { useState, useEffect, useRef, useMemo, type ReactNode } from 'react';
import type { AnalysisData } from '@/lib/types';
import { interviewStartup, StartupInterviewerInput } from '@/ai/flows/startup-interviewer';
import { Card, CardContent, CardHeader, CardTitle, CardDescription } from '@/components/ui/card';
import { Button } from '@/components/ui/button';
import { Input } from '@/components/ui/input';
import { Loader2, Send, User, Bot, Mail } from 'lucide-react';
import { ScrollArea } from './ui/scroll-area';

const EMAIL_REGEX = /[A-Z0-9._%+-]+@[A-Z0-9.-]+\.[A-Z]{2,}/gi;

const collectEmails = (value: unknown, push: (email: string) => void): void => {
  if (!value) {
    return;
  }

  if (typeof value === 'string') {
    const matches = value.match(EMAIL_REGEX);
    if (matches) {
      matches.forEach(match => {
        const trimmed = match.trim();
        if (trimmed) {
          push(trimmed);
        }
      });
    }
    return;
  }

  if (Array.isArray(value)) {
    value.forEach(item => collectEmails(item, push));
    return;
  }

  if (typeof value === 'object') {
    Object.values(value as Record<string, unknown>).forEach(item => collectEmails(item, push));
  }
};

type Message = {
  role: 'user' | 'model';
  content: string;
};

export default function Chatbot({ analysisData }: { analysisData: AnalysisData }) {
  const [messages, setMessages] = useState<Message[]>([]);
  const [input, setInput] = useState('');
  const [isLoading, setIsLoading] = useState(true);
  const scrollAreaRef = useRef<HTMLDivElement>(null);

  const publicData = useMemo(() => {
    const raw = analysisData.public_data as unknown;
    if (!raw) return {} as Record<string, unknown>;
    if (typeof raw === 'string') {
      try {
        const parsed = JSON.parse(raw);
        return typeof parsed === 'object' && parsed !== null ? (parsed as Record<string, unknown>) : {};
      } catch (error) {
        console.error('Failed to parse public_data payload for chatbot', error);
        return {} as Record<string, unknown>;
      }
    }
    if (typeof raw === 'object') {
      return raw as Record<string, unknown>;
    }
    return {} as Record<string, unknown>;
  }, [analysisData.public_data]);

  const namesMeta = (analysisData.metadata?.names ?? {}) as Partial<{
    company: string;
    product: string;
    display: string;
  }>;

  const coerce = (value: unknown): string => (typeof value === 'string' ? value.trim() : '');

  const companyName =
    coerce(namesMeta.company) ||
    coerce(analysisData.metadata?.company_legal_name) ||
    coerce(analysisData.metadata?.company_name) ||
    coerce(analysisData.memo?.draft_v1?.company_overview?.name);

  const productName =
    coerce(namesMeta.product) ||
    coerce((analysisData.metadata as { product_name?: unknown } | undefined)?.product_name) ||
    coerce(analysisData.memo?.draft_v1?.company_overview?.technology);

  const displayName =
    coerce(namesMeta.display) ||
    coerce(analysisData.metadata?.display_name) ||
    companyName ||
    productName ||
    'the company';

  const showProduct = Boolean(
    productName && (!companyName || productName.toLowerCase() !== companyName.toLowerCase())
  );
  const combinedName = showProduct ? `${companyName || displayName} (Product: ${productName})` : (companyName || displayName);

  const founderEmails = useMemo(() => {
    const seen = new Set<string>();
    const ordered: string[] = [];

    const push = (email: string) => {
      const trimmed = email.trim();
      if (!trimmed) {
        return;
      }
      const key = trimmed.toLowerCase();
      if (seen.has(key)) {
        return;
      }
      seen.add(key);
      ordered.push(trimmed);
    };

    const harvest = (value: unknown) => collectEmails(value, push);

    const metadata = analysisData.metadata as {
      founder_emails?: unknown;
      contact_email?: unknown;
      founder_contacts?: unknown;
    } | undefined;

    if (metadata) {
      harvest(metadata.founder_emails);
      harvest(metadata.contact_email);
      harvest(metadata.founder_contacts);
    }

    harvest(analysisData.memo?.draft_v1?.company_overview?.founders);
    harvest(analysisData.memo?.draft_v1);
    harvest(publicData);

    return ordered;
  }, [analysisData, publicData]);

  const mailSubject = `Intro call request – ${combinedName}`;
  const fallbackCompany = companyName || displayName || productName || 'your company';
<<<<<<< HEAD
  const productLabel = productName || 'your product';
  const companyLabel = fallbackCompany;
  const mailBody = [
    'Hi,',
    '',
    `I'd love to schedule time to discuss about (${productLabel}) from your company (${companyLabel}).`,
=======
  const productLabel = productName ? `(${productName})` : 'your product';
  const companyLabel = fallbackCompany === 'your company' ? 'your company' : `(${fallbackCompany})`;
  const mailBody = [
    'Hi,',
    '',
    `I'd love to schedule time to discuss about ${productLabel} from your company ${companyLabel}.`,
>>>>>>> a4d2d3c5
    'Are you available for a 30-minute call this week to cover product traction, go-to-market, and financial plans?',
    '',
    'Looking forward to the conversation.',
    '',
    'Best regards,',
    '[Your Name]',
  ].join('\n');

  const gmailParams = new URLSearchParams({
    view: 'cm',
    fs: '1',
    su: mailSubject,
    body: mailBody,
  });
  if (founderEmails.length > 0) {
    gmailParams.set('to', founderEmails.join(','));
  }
  const gmailLink = `https://mail.google.com/mail/?${gmailParams.toString()}`;

  const renderInlineSegments = (text: string, keyPrefix: string): ReactNode[] => {
    return text.split(/(\*\*_.+?_\*\*)/g).map((segment, idx) => {
      if (!segment) return null;
      if (segment.startsWith('**_') && segment.endsWith('_**')) {
        const content = segment.slice(3, -3);
        return (
          <span key={`${keyPrefix}-em-${idx}`} className="font-semibold italic text-foreground">
            {content}
          </span>
        );
      }
      return <span key={`${keyPrefix}-plain-${idx}`}>{segment}</span>;
    });
  };

  const renderMessageContent = (text: string, keyPrefix: string): ReactNode => {
    const lines = text.split(/\r?\n/).map(line => line.trim()).filter(line => line.length > 0);
    if (lines.length === 0) {
      return <p key={`${keyPrefix}-empty`} className="text-sm leading-5">{text}</p>;
    }

    const nodes: ReactNode[] = [];
    let listBuffer: string[] = [];

    const flushList = () => {
      if (listBuffer.length === 0) return;
      nodes.push(
        <ul key={`${keyPrefix}-list-${nodes.length}`} className="list-disc space-y-1 pl-5 text-sm leading-5">
          {listBuffer.map((item, idx) => (
            <li key={`${keyPrefix}-item-${idx}`}>{renderInlineSegments(item, `${keyPrefix}-item-${idx}`)}</li>
          ))}
        </ul>
      );
      listBuffer = [];
    };

    lines.forEach((line, idx) => {
      if (line.startsWith('•')) {
        listBuffer.push(line.slice(1).trim());
        if (idx === lines.length - 1) {
          flushList();
        }
        return;
      }

      flushList();
      nodes.push(
        <p key={`${keyPrefix}-p-${nodes.length}`} className="text-sm leading-5">
          {renderInlineSegments(line, `${keyPrefix}-p-${idx}`)}
        </p>
      );
    });

    flushList();
    return <div className="space-y-2">{nodes}</div>;
  };

  const getInitialBotMessage = async () => {
    setIsLoading(true);
    try {
      const initialInput: StartupInterviewerInput = {
        analysisData: JSON.stringify(analysisData),
        history: [],
      };
      const result = await interviewStartup(initialInput);
      setMessages([{ role: 'model', content: result.message }]);
    } catch (e) {
      setMessages([{ role: 'model', content: 'Sorry, I am having trouble starting the conversation. Please try refreshing.' }]);
    } finally {
      setIsLoading(false);
    }
  };

  useEffect(() => {
    getInitialBotMessage();
    // eslint-disable-next-line react-hooks/exhaustive-deps
  }, [analysisData]);

  useEffect(() => {
    if (scrollAreaRef.current) {
      // A hack to scroll to the bottom.
      const viewport = scrollAreaRef.current.querySelector('div[data-radix-scroll-area-viewport]');
      if (viewport) {
        viewport.scrollTop = viewport.scrollHeight;
      }
    }
  }, [messages]);

  const handleSendMessage = async () => {
    if (!input.trim()) return;

    const userMessage: Message = { role: 'user', content: input };
    const newMessages: Message[] = [...messages, userMessage];
    setMessages(newMessages);
    setInput('');
    setIsLoading(true);

    try {
      const result = await interviewStartup({
        analysisData: JSON.stringify(analysisData),
        history: newMessages,
      });
      setMessages((prevMessages) => [...prevMessages, { role: 'model', content: result.message }]);
    } catch (e) {
      setMessages((prevMessages) => [...prevMessages, { role: 'model', content: 'Sorry, something went wrong. Please try again.' }]);
    } finally {
      setIsLoading(false);
    }
  };

  return (
    <Card className="h-[70vh] flex flex-col">
      <CardHeader>
        <CardTitle className="font-headline text-2xl flex items-center gap-3"><Bot className="w-7 h-7 text-primary"/>AI Analyst Chat</CardTitle>
        <CardDescription>Ask diligence-focused questions to analyse the startup from an investor perspective.</CardDescription>
      </CardHeader>
      <CardContent className="flex-1 flex flex-col gap-4 overflow-hidden">
        <ScrollArea className="flex-1 pr-4" ref={scrollAreaRef}>
          <div className="space-y-4">
            {messages.map((message, index) => (
              <div
                key={index}
                className={`flex items-start gap-3 ${message.role === 'user' ? 'justify-end' : ''}`}
              >
                {message.role === 'model' && (
                  <div className="bg-primary p-2 rounded-full text-primary-foreground">
                    <Bot size={20} />
                  </div>
                )}
                <div
                  className={`max-w-[75%] rounded-lg p-3 ${
                    message.role === 'user'
                      ? 'bg-secondary text-secondary-foreground'
                      : 'bg-muted text-muted-foreground'
                  }`}
                >
                  {renderMessageContent(message.content, `message-${index}`)}
                </div>
                {message.role === 'user' && (
                    <div className="bg-accent p-2 rounded-full text-accent-foreground">
                        <User size={20} />
                    </div>
                )}
              </div>
            ))}
            {isLoading && (
              <div className="flex items-start gap-3">
                <div className="bg-primary p-2 rounded-full text-primary-foreground">
                  <Bot size={20} />
                </div>
                <div className="bg-muted text-muted-foreground rounded-lg p-3 flex items-center space-x-2">
                    <Loader2 className="w-5 h-5 animate-spin" />
                    <span>Thinking...</span>
                </div>
              </div>
            )}
          </div>
        </ScrollArea>
          <div className="flex flex-col gap-3 pt-4 border-t">
            <div className="flex items-center gap-2">
              <Input
                value={input}
                onChange={(e) => setInput(e.target.value)}
                onKeyDown={(e) => e.key === 'Enter' && !isLoading && handleSendMessage()}
                placeholder="Type your question for the analyst..."
                disabled={isLoading}
              />
              <Button onClick={handleSendMessage} disabled={isLoading || !input.trim()}>
                <Send className="w-4 h-4" />
              </Button>
            </div>
            <div className="flex justify-end">
              <Button asChild variant="secondary">
                <a href={gmailLink} target="_blank" rel="noopener noreferrer">
                  Connect with founders
                </a>
              </Button>
            </div>
          </div>
      </CardContent>
    </Card>
  );
}<|MERGE_RESOLUTION|>--- conflicted
+++ resolved
@@ -139,21 +139,12 @@
 
   const mailSubject = `Intro call request – ${combinedName}`;
   const fallbackCompany = companyName || displayName || productName || 'your company';
-<<<<<<< HEAD
   const productLabel = productName || 'your product';
   const companyLabel = fallbackCompany;
   const mailBody = [
     'Hi,',
     '',
     `I'd love to schedule time to discuss about (${productLabel}) from your company (${companyLabel}).`,
-=======
-  const productLabel = productName ? `(${productName})` : 'your product';
-  const companyLabel = fallbackCompany === 'your company' ? 'your company' : `(${fallbackCompany})`;
-  const mailBody = [
-    'Hi,',
-    '',
-    `I'd love to schedule time to discuss about ${productLabel} from your company ${companyLabel}.`,
->>>>>>> a4d2d3c5
     'Are you available for a 30-minute call this week to cover product traction, go-to-market, and financial plans?',
     '',
     'Looking forward to the conversation.',
